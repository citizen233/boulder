// Copyright 2014 ISRG.  All rights reserved
// This Source Code Form is subject to the terms of the Mozilla Public
// License, v. 2.0. If a copy of the MPL was not distributed with this
// file, You can obtain one at http://mozilla.org/MPL/2.0/.

package main

import (
	"fmt"
	"net/http"
	"time"

	"github.com/letsencrypt/boulder/Godeps/_workspace/src/github.com/cactus/go-statsd-client/statsd"
	"github.com/letsencrypt/boulder/Godeps/_workspace/src/github.com/codegangsta/cli"
	"github.com/letsencrypt/boulder/Godeps/_workspace/src/github.com/facebookgo/httpdown"
	"github.com/letsencrypt/boulder/Godeps/_workspace/src/github.com/streadway/amqp"

	"github.com/letsencrypt/boulder/cmd"
	blog "github.com/letsencrypt/boulder/log"
	"github.com/letsencrypt/boulder/metrics"
	"github.com/letsencrypt/boulder/rpc"
	"github.com/letsencrypt/boulder/wfe"
)

func setupWFE(c cmd.Config, logger *blog.AuditLogger, stats statsd.Statter) (rpc.RegistrationAuthorityClient, rpc.StorageAuthorityClient, chan *amqp.Error) {
	ch, err := rpc.AmqpChannel(c)
	cmd.FailOnError(err, "Could not connect to AMQP")
	logger.Info(" [!] Connected to AMQP")

	closeChan := ch.NotifyClose(make(chan *amqp.Error, 1))

	raRPC, err := rpc.NewAmqpRPCClient("WFE->RA", c.AMQP.RA.Server, ch, stats)
	cmd.FailOnError(err, "Unable to create RPC client")

	saRPC, err := rpc.NewAmqpRPCClient("WFE->SA", c.AMQP.SA.Server, ch, stats)
	cmd.FailOnError(err, "Unable to create RPC client")

	rac, err := rpc.NewRegistrationAuthorityClient(raRPC)
	cmd.FailOnError(err, "Unable to create RA client")

	sac, err := rpc.NewStorageAuthorityClient(saRPC)
	cmd.FailOnError(err, "Unable to create SA client")

	return rac, sac, closeChan
}

func main() {
	app := cmd.NewAppShell("boulder-wfe", "Handles HTTP API requests")
	addrFlag := cli.StringFlag{
		Name:   "addr",
		Value:  "",
		Usage:  "if set, overrides the listenAddr setting in the WFE config",
		EnvVar: "WFE_LISTEN_ADDR",
	}
	app.App.Flags = append(app.App.Flags, addrFlag)
	app.Config = func(c *cli.Context, config cmd.Config) cmd.Config {
		if c.GlobalString("addr") != "" {
			config.WFE.ListenAddress = c.GlobalString("addr")
		}
		return config
	}
	app.Action = func(c cmd.Config) {
		// Set up logging
		stats, err := statsd.NewClient(c.Statsd.Server, c.Statsd.Prefix)
		cmd.FailOnError(err, "Couldn't connect to statsd")

		auditlogger, err := blog.Dial(c.Syslog.Network, c.Syslog.Server, c.Syslog.Tag, stats)
		cmd.FailOnError(err, "Could not connect to Syslog")

		// AUDIT[ Error Conditions ] 9cc4d537-8534-4970-8665-4b382abe82f3
		defer auditlogger.AuditPanic()

		blog.SetAuditLogger(auditlogger)

		go cmd.DebugServer(c.WFE.DebugAddr)

		wfe, err := wfe.NewWebFrontEndImpl(stats)
		cmd.FailOnError(err, "Unable to create WFE")
		rac, sac, closeChan := setupWFE(c, auditlogger, stats)
		wfe.RA = &rac
		wfe.SA = &sac
		wfe.SubscriberAgreementURL = c.SubscriberAgreementURL

		wfe.CertCacheDuration, err = time.ParseDuration(c.WFE.CertCacheDuration)
		cmd.FailOnError(err, "Couldn't parse certificate caching duration")
		wfe.CertNoCacheExpirationWindow, err = time.ParseDuration(c.WFE.CertNoCacheExpirationWindow)
		cmd.FailOnError(err, "Couldn't parse certificate expiration no-cache window")
		wfe.IndexCacheDuration, err = time.ParseDuration(c.WFE.IndexCacheDuration)
		cmd.FailOnError(err, "Couldn't parse index caching duration")
		wfe.IssuerCacheDuration, err = time.ParseDuration(c.WFE.IssuerCacheDuration)
		cmd.FailOnError(err, "Couldn't parse issuer caching duration")

		wfe.ShutdownStopTimeout, err = time.ParseDuration(c.WFE.ShutdownStopTimeout)
		cmd.FailOnError(err, "Couldn't parse shutdown stop timeout")
		wfe.ShutdownKillTimeout, err = time.ParseDuration(c.WFE.ShutdownKillTimeout)
		cmd.FailOnError(err, "Couldn't parse shutdown kill timeout")

		wfe.IssuerCert, err = cmd.LoadCert(c.Common.IssuerCert)
		cmd.FailOnError(err, fmt.Sprintf("Couldn't read issuer cert [%s]", c.Common.IssuerCert))

		go cmd.ProfileCmd("WFE", stats)

		go func() {
			// sit around and reconnect to AMQP if the channel
			// drops for some reason and repopulate the wfe object
			// with new RA and SA rpc clients.
			for {
				for err := range closeChan {
					auditlogger.Warning(fmt.Sprintf(" [!] AMQP Channel closed, will reconnect in 5 seconds: [%s]", err))
					time.Sleep(time.Second * 5)
					rac, sac, closeChan = setupWFE(c, auditlogger, stats)
					wfe.RA = &rac
					wfe.SA = &sac
				}
			}
		}()

		// Set up paths
		wfe.BaseURL = c.Common.BaseURL
		h, err := wfe.Handler()
		cmd.FailOnError(err, "Problem setting up HTTP handlers")

		auditlogger.Info(app.VersionString())

<<<<<<< HEAD
		httpMonitor := metrics.NewHTTPMonitor(stats, h, "WFE")

		auditlogger.Info(fmt.Sprintf("Server running, listening on %s...\n", c.WFE.ListenAddress))
		srv := http.Server{
			Addr:      c.WFE.ListenAddress,
			ConnState: httpMonitor.ConnectionMonitor,
			Handler:   httpMonitor.Handle(),
		}
		err = srv.ListenAndServe()
=======
		srv := &http.Server{
			Addr:    c.WFE.ListenAddress,
			Handler: HandlerTimer(h, stats),
		}
		hd := &httpdown.HTTP{
			StopTimeout: wfe.ShutdownStopTimeout,
			KillTimeout: wfe.ShutdownKillTimeout,
		}
		err = httpdown.ListenAndServe(srv, hd)
>>>>>>> b13ad56e
		cmd.FailOnError(err, "Error starting HTTP server")
	}

	app.Run()
}<|MERGE_RESOLUTION|>--- conflicted
+++ resolved
@@ -122,27 +122,20 @@
 
 		auditlogger.Info(app.VersionString())
 
-<<<<<<< HEAD
 		httpMonitor := metrics.NewHTTPMonitor(stats, h, "WFE")
 
 		auditlogger.Info(fmt.Sprintf("Server running, listening on %s...\n", c.WFE.ListenAddress))
-		srv := http.Server{
+		srv := &http.Server{
 			Addr:      c.WFE.ListenAddress,
 			ConnState: httpMonitor.ConnectionMonitor,
 			Handler:   httpMonitor.Handle(),
 		}
-		err = srv.ListenAndServe()
-=======
-		srv := &http.Server{
-			Addr:    c.WFE.ListenAddress,
-			Handler: HandlerTimer(h, stats),
-		}
+
 		hd := &httpdown.HTTP{
 			StopTimeout: wfe.ShutdownStopTimeout,
 			KillTimeout: wfe.ShutdownKillTimeout,
 		}
 		err = httpdown.ListenAndServe(srv, hd)
->>>>>>> b13ad56e
 		cmd.FailOnError(err, "Error starting HTTP server")
 	}
 
