// Copyright 2015 ISRG.  All rights reserved
// This Source Code Form is subject to the terms of the Mozilla Public
// License, v. 2.0. If a copy of the MPL was not distributed with this
// file, You can obtain one at http://mozilla.org/MPL/2.0/.

package mocks

import (
	"crypto/x509"
	"encoding/pem"
	"errors"
	"fmt"
	"io/ioutil"
	"net"
	"os"
	"strings"
	"time"

	"github.com/letsencrypt/boulder/Godeps/_workspace/src/github.com/cactus/go-statsd-client/statsd"
	"github.com/letsencrypt/boulder/Godeps/_workspace/src/github.com/cloudflare/cfssl/config"
	"github.com/letsencrypt/boulder/Godeps/_workspace/src/github.com/cloudflare/cfssl/info"
	"github.com/letsencrypt/boulder/Godeps/_workspace/src/github.com/cloudflare/cfssl/ocsp"
	"github.com/letsencrypt/boulder/Godeps/_workspace/src/github.com/cloudflare/cfssl/signer"
	"github.com/letsencrypt/boulder/Godeps/_workspace/src/github.com/jmhodges/clock"
	"github.com/letsencrypt/boulder/Godeps/_workspace/src/github.com/letsencrypt/go-jose"
	"github.com/letsencrypt/boulder/Godeps/_workspace/src/github.com/miekg/dns"

	"github.com/letsencrypt/boulder/core"
)

// DNSResolver is a mock
type DNSResolver struct {
}

// LookupTXT is a mock
func (mock *DNSResolver) LookupTXT(hostname string) ([]string, []string, error) {
	if hostname == "_acme-challenge.servfail.com" {
		return nil, nil, fmt.Errorf("SERVFAIL")
	}
<<<<<<< HEAD
	return []string{"hostname"}, []string{"respect my authority!"}, nil
=======
	if hostname == "_acme-challenge.good-dns01.com" {
		// base64(sha254("LoqXcYV8q5ONbJQxbmR7SCTNo3tiAXDfowyjxAjEuX0"
		//               + "." + "9jg46WB3rR_AHD-EBXdN7cBkH1WOu0tA3M9fm21mqTI"))
		// expected token + test account jwk thumbprint
		return []string{"LPsIwTo7o8BoG0-vjCyGQGBWSVIPxI-i_X336eUOQZo"}, nil
	}
	return []string{"hostname"}, nil
>>>>>>> 41837d62
}

// TimeoutError returns a a net.OpError for which Timeout() returns true.
func TimeoutError() *net.OpError {
	return &net.OpError{
		Err: os.NewSyscallError("ugh timeout", timeoutError{}),
	}
}

type timeoutError struct{}

func (t timeoutError) Error() string {
	return "so sloooow"
}
func (t timeoutError) Timeout() bool {
	return true
}

// LookupHost is a mock
//
// Note: see comments on LookupMX regarding email.only
//
func (mock *DNSResolver) LookupHost(hostname string) ([]net.IP, error) {
	if hostname == "always.invalid" ||
		hostname == "invalid.invalid" ||
		hostname == "email.only" {
		return []net.IP{}, nil
	}
	if hostname == "always.timeout" {
		return []net.IP{}, TimeoutError()
	}
	if hostname == "always.error" {
		return []net.IP{}, &net.OpError{
			Err: errors.New("some net error"),
		}
	}
	ip := net.ParseIP("127.0.0.1")
	return []net.IP{ip}, nil
}

// LookupCAA is a mock
func (mock *DNSResolver) LookupCAA(domain string) ([]*dns.CAA, error) {
	var results []*dns.CAA
	var record dns.CAA
	switch strings.TrimRight(domain, ".") {
	case "caa-timeout.com":
		return nil, TimeoutError()
	case "reserved.com":
		record.Tag = "issue"
		record.Value = "symantec.com"
		results = append(results, &record)
	case "critical.com":
		record.Flag = 1
		record.Tag = "issue"
		record.Value = "symantec.com"
		results = append(results, &record)
	case "present.com":
		record.Tag = "issue"
		record.Value = "letsencrypt.org"
		results = append(results, &record)
	case "com":
		// Nothing should ever call this, since CAA checking should stop when it
		// reaches a public suffix.
		fallthrough
	case "servfail.com":
		return results, fmt.Errorf("SERVFAIL")
	}
	return results, nil
}

// LookupMX is a mock
//
// Note: the email.only domain must have an MX but no A or AAAA
// records. The mock LookupHost returns an address of 127.0.0.1 for
// all domains except for special cases, so MX-only domains must be
// handled in both LookupHost and LookupMX.
//
func (mock *DNSResolver) LookupMX(domain string) ([]string, error) {
	switch strings.TrimRight(domain, ".") {
	case "letsencrypt.org":
		fallthrough
	case "email.only":
		fallthrough
	case "email.com":
		return []string{"mail.email.com"}, nil
	}
	return nil, nil
}

// StorageAuthority is a mock
type StorageAuthority struct {
	clk               clock.Clock
	authorizedDomains map[string]bool
}

// NewStorageAuthority creates a new mock storage authority
// with the given clock.
func NewStorageAuthority(clk clock.Clock) *StorageAuthority {
	return &StorageAuthority{clk: clk}
}

const (
	test1KeyPublicJSON = `
{
	"kty":"RSA",
	"n":"yNWVhtYEKJR21y9xsHV-PD_bYwbXSeNuFal46xYxVfRL5mqha7vttvjB_vc7Xg2RvgCxHPCqoxgMPTzHrZT75LjCwIW2K_klBYN8oYvTwwmeSkAz6ut7ZxPv-nZaT5TJhGk0NT2kh_zSpdriEJ_3vW-mqxYbbBmpvHqsa1_zx9fSuHYctAZJWzxzUZXykbWMWQZpEiE0J4ajj51fInEzVn7VxV-mzfMyboQjujPh7aNJxAWSq4oQEJJDgWwSh9leyoJoPpONHxh5nEE5AjE01FkGICSxjpZsF-w8hOTI3XXohUdu29Se26k2B0PolDSuj0GIQU6-W9TdLXSjBb2SpQ",
	"e":"AAEAAQ"
}`
	test2KeyPublicJSON = `{
		"kty":"RSA",
		"n":"qnARLrT7Xz4gRcKyLdydmCr-ey9OuPImX4X40thk3on26FkMznR3fRjs66eLK7mmPcBZ6uOJseURU6wAaZNmemoYx1dMvqvWWIyiQleHSD7Q8vBrhR6uIoO4jAzJZR-ChzZuSDt7iHN-3xUVspu5XGwXU_MVJZshTwp4TaFx5elHIT_ObnTvTOU3Xhish07AbgZKmWsVbXh5s-CrIicU4OexJPgunWZ_YJJueOKmTvnLlTV4MzKR2oZlBKZ27S0-SfdV_QDx_ydle5oMAyKVtlAV35cyPMIsYNwgUGBCdY_2Uzi5eX0lTc7MPRwz6qR1kip-i59VcGcUQgqHV6Fyqw",
		"e":"AAEAAQ"
	}`
	agreementURL = "http://example.invalid/terms"
)

// GetRegistration is a mock
func (sa *StorageAuthority) GetRegistration(id int64) (core.Registration, error) {
	if id == 100 {
		// Tag meaning "Missing"
		return core.Registration{}, errors.New("missing")
	}
	if id == 101 {
		// Tag meaning "Malformed"
		return core.Registration{}, nil
	}

	keyJSON := []byte(test1KeyPublicJSON)
	var parsedKey jose.JsonWebKey
	parsedKey.UnmarshalJSON(keyJSON)

	return core.Registration{
		ID:        id,
		Key:       parsedKey,
		Agreement: agreementURL,
		InitialIP: net.ParseIP("5.6.7.8"),
		CreatedAt: time.Date(2003, 9, 27, 0, 0, 0, 0, time.UTC),
	}, nil
}

// GetRegistrationByKey is a mock
func (sa *StorageAuthority) GetRegistrationByKey(jwk jose.JsonWebKey) (core.Registration, error) {
	var test1KeyPublic jose.JsonWebKey
	var test2KeyPublic jose.JsonWebKey
	test1KeyPublic.UnmarshalJSON([]byte(test1KeyPublicJSON))
	test2KeyPublic.UnmarshalJSON([]byte(test2KeyPublicJSON))

	if core.KeyDigestEquals(jwk, test1KeyPublic) {
		return core.Registration{ID: 1, Key: jwk, Agreement: agreementURL}, nil
	}

	if core.KeyDigestEquals(jwk, test2KeyPublic) {
		// No key found
		return core.Registration{ID: 2}, core.NoSuchRegistrationError("reg not found")
	}

	// Return a fake registration. Make sure to fill the key field to avoid marshaling errors.
	return core.Registration{ID: 1, Key: test1KeyPublic, Agreement: agreementURL}, nil
}

// GetAuthorization is a mock
func (sa *StorageAuthority) GetAuthorization(id string) (core.Authorization, error) {
	authz := core.Authorization{
		ID:             "valid",
		Status:         core.StatusValid,
		RegistrationID: 1,
		Identifier:     core.AcmeIdentifier{Type: "dns", Value: "not-an-example.com"},
		Challenges: []core.Challenge{
			core.Challenge{
				ID:   23,
				Type: "dns",
			},
		},
	}

	if id == "valid" {
		exp := sa.clk.Now().AddDate(100, 0, 0)
		authz.Expires = &exp
		authz.Challenges[0].URI = "http://localhost:4300/acme/challenge/valid/23"
		return authz, nil
	} else if id == "expired" {
		exp := sa.clk.Now().AddDate(0, -1, 0)
		authz.Expires = &exp
		authz.Challenges[0].URI = "http://localhost:4300/acme/challenge/expired/23"
		return authz, nil
	}

	return core.Authorization{}, fmt.Errorf("authz not found")
}

// GetCertificate is a mock
func (sa *StorageAuthority) GetCertificate(serial string) (core.Certificate, error) {
	// Serial ee == 238.crt
	if serial == "0000000000000000000000000000000000ee" {
		certPemBytes, _ := ioutil.ReadFile("test/238.crt")
		certBlock, _ := pem.Decode(certPemBytes)
		return core.Certificate{
			RegistrationID: 1,
			DER:            certBlock.Bytes,
		}, nil
	} else if serial == "0000000000000000000000000000000000b2" {
		certPemBytes, _ := ioutil.ReadFile("test/178.crt")
		certBlock, _ := pem.Decode(certPemBytes)
		return core.Certificate{
			RegistrationID: 1,
			DER:            certBlock.Bytes,
		}, nil
	} else {
		return core.Certificate{}, errors.New("No cert")
	}
}

// GetCertificateStatus is a mock
func (sa *StorageAuthority) GetCertificateStatus(serial string) (core.CertificateStatus, error) {
	// Serial ee == 238.crt
	if serial == "0000000000000000000000000000000000ee" {
		return core.CertificateStatus{
			Status: core.OCSPStatusGood,
		}, nil
	} else if serial == "0000000000000000000000000000000000b2" {
		return core.CertificateStatus{
			Status: core.OCSPStatusRevoked,
		}, nil
	} else {
		return core.CertificateStatus{}, errors.New("No cert status")
	}
}

// AlreadyDeniedCSR is a mock
func (sa *StorageAuthority) AlreadyDeniedCSR([]string) (bool, error) {
	return false, nil
}

// AddCertificate is a mock
func (sa *StorageAuthority) AddCertificate(certDER []byte, regID int64) (digest string, err error) {
	return
}

// FinalizeAuthorization is a mock
func (sa *StorageAuthority) FinalizeAuthorization(authz core.Authorization) (err error) {
	return
}

// MarkCertificateRevoked is a mock
func (sa *StorageAuthority) MarkCertificateRevoked(serial string, reasonCode core.RevocationCode) (err error) {
	return
}

// UpdateOCSP is a mock
func (sa *StorageAuthority) UpdateOCSP(serial string, ocspResponse []byte) (err error) {
	return
}

// NewPendingAuthorization is a mock
func (sa *StorageAuthority) NewPendingAuthorization(authz core.Authorization) (output core.Authorization, err error) {
	return
}

// NewRegistration is a mock
func (sa *StorageAuthority) NewRegistration(reg core.Registration) (regR core.Registration, err error) {
	return
}

// UpdatePendingAuthorization is a mock
func (sa *StorageAuthority) UpdatePendingAuthorization(authz core.Authorization) (err error) {
	return
}

// UpdateRegistration is a mock
func (sa *StorageAuthority) UpdateRegistration(reg core.Registration) (err error) {
	return
}

// GetSCTReceipt  is a mock
func (sa *StorageAuthority) GetSCTReceipt(serial string, logID string) (sct core.SignedCertificateTimestamp, err error) {
	return
}

// AddSCTReceipt is a mock
func (sa *StorageAuthority) AddSCTReceipt(sct core.SignedCertificateTimestamp) (err error) {
	if sct.Signature == nil {
		err = fmt.Errorf("Bad times")
	}
	return
}

// GetLatestValidAuthorization is a mock
func (sa *StorageAuthority) GetLatestValidAuthorization(registrationID int64, identifier core.AcmeIdentifier) (authz core.Authorization, err error) {
	if registrationID == 1 && identifier.Type == "dns" {
		if sa.authorizedDomains[identifier.Value] || identifier.Value == "not-an-example.com" {
			exp := sa.clk.Now().AddDate(100, 0, 0)
			return core.Authorization{Status: core.StatusValid, RegistrationID: 1, Expires: &exp, Identifier: identifier}, nil
		}
	}
	return core.Authorization{}, errors.New("no authz")
}

// CountCertificatesRange is a mock
func (sa *StorageAuthority) CountCertificatesRange(_, _ time.Time) (int64, error) {
	return 0, nil
}

// CountCertificatesByNames is a mock
func (sa *StorageAuthority) CountCertificatesByNames(_ []string, _, _ time.Time) (ret map[string]int, err error) {
	return
}

// CountRegistrationsByIP is a mock
func (sa *StorageAuthority) CountRegistrationsByIP(_ net.IP, _, _ time.Time) (int, error) {
	return 0, nil
}

// CountPendingAuthorizations is a mock
func (sa *StorageAuthority) CountPendingAuthorizations(_ int64) (int, error) {
	return 0, nil
}

// Publisher is a mock
type Publisher struct {
	// empty
}

// SubmitToCT is a mock
func (*Publisher) SubmitToCT([]byte) error {
	return nil
}

// BadHSMSigner represents a CFSSL signer that always returns a PKCS#11 error.
type BadHSMSigner string

// Info is a mock
func (bhs BadHSMSigner) Info(info.Req) (*info.Resp, error) {
	return nil, nil
}

// Policy is a mock
func (bhs BadHSMSigner) Policy() *config.Signing {
	return nil
}

// SetPolicy is a mock
func (bhs BadHSMSigner) SetPolicy(*config.Signing) {
	return
}

// SigAlgo is a mock
func (bhs BadHSMSigner) SigAlgo() x509.SignatureAlgorithm {
	return x509.UnknownSignatureAlgorithm
}

// Sign always returns a PKCS#11 error, in the format used by
// github.com/miekg/pkcs11
func (bhs BadHSMSigner) Sign(req signer.SignRequest) (cert []byte, err error) {
	return nil, fmt.Errorf(string(bhs))
}

// BadHSMOCSPSigner represents a CFSSL OCSP signer that always returns a
// PKCS#11 error
type BadHSMOCSPSigner string

// Sign always returns a PKCS#11 error, in the format used by
// github.com/miekg/pkcs11
func (bhos BadHSMOCSPSigner) Sign(ocsp.SignRequest) ([]byte, error) {
	return nil, fmt.Errorf(string(bhos))
}

// Statter is a stat counter that is a no-op except for locally handling Inc
// calls (which are most of what we use).
type Statter struct {
	statsd.NoopClient
	Counters map[string]int64
}

// Inc increments the indicated metric by the indicated value, in the Counters
// map maintained by the statter
func (s *Statter) Inc(metric string, value int64, rate float32) error {
	s.Counters[metric] += value
	return nil
}

// NewStatter returns an empty statter with all counters zero
func NewStatter() Statter {
	return Statter{statsd.NoopClient{}, map[string]int64{}}
}<|MERGE_RESOLUTION|>--- conflicted
+++ resolved
@@ -37,17 +37,13 @@
 	if hostname == "_acme-challenge.servfail.com" {
 		return nil, nil, fmt.Errorf("SERVFAIL")
 	}
-<<<<<<< HEAD
-	return []string{"hostname"}, []string{"respect my authority!"}, nil
-=======
 	if hostname == "_acme-challenge.good-dns01.com" {
 		// base64(sha254("LoqXcYV8q5ONbJQxbmR7SCTNo3tiAXDfowyjxAjEuX0"
 		//               + "." + "9jg46WB3rR_AHD-EBXdN7cBkH1WOu0tA3M9fm21mqTI"))
 		// expected token + test account jwk thumbprint
-		return []string{"LPsIwTo7o8BoG0-vjCyGQGBWSVIPxI-i_X336eUOQZo"}, nil
-	}
-	return []string{"hostname"}, nil
->>>>>>> 41837d62
+		return []string{"LPsIwTo7o8BoG0-vjCyGQGBWSVIPxI-i_X336eUOQZo"}, []string{"respect my authority!"}, nil
+	}
+	return []string{"hostname"}, []string{"respect my authority!"}, nil
 }
 
 // TimeoutError returns a a net.OpError for which Timeout() returns true.
