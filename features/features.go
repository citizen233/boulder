--- conflicted
+++ resolved
@@ -21,11 +21,8 @@
 	AllowTLS02Challenges
 	GenerateOCSPEarly
 	CountCertificatesExact
-<<<<<<< HEAD
 	RandomDirectoryEntry
-=======
 	IPv6First
->>>>>>> 47452d6c
 )
 
 // List of features and their default value, protected by fMu
@@ -40,11 +37,8 @@
 	AllowTLS02Challenges:     false,
 	GenerateOCSPEarly:        false,
 	CountCertificatesExact:   false,
-<<<<<<< HEAD
 	RandomDirectoryEntry:     false,
-=======
 	IPv6First:                false,
->>>>>>> 47452d6c
 }
 
 var fMu = new(sync.RWMutex)
