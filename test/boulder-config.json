--- conflicted
+++ resolved
@@ -173,13 +173,9 @@
     "dnsTimeout": "10s"
   },
 
-<<<<<<< HEAD
   "certChecker": {
     "dbConnect": "mysql+tcp://boulder@localhost:3306/boulder_test"
   },
 
-  "subscriberAgreementURL": "http://localhost:4000/terms/v1"
-=======
   "subscriberAgreementURL": "http://localhost:4001/terms/v1"
->>>>>>> 2662a109
 }